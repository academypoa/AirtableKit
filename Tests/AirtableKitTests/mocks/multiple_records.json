--- conflicted
+++ resolved
@@ -8,22 +8,14 @@
                 "multi": ["abc", "xyz"],
                 "dbl": 3.5,
             },
-<<<<<<< HEAD
-            "createdTime": "2017-10-17T11:37:26.000Z",
-=======
             "createdTime": "2020-01-01T20:45:17.000Z",
->>>>>>> 92a28b35
         },
         {
             "id": "recPm9",
             "fields": {
                 "name": "mark",
             },
-<<<<<<< HEAD
-            "createdTime": "2017-10-16T11:37:26.000Z",
-=======
             "createdTime": "2018-01-19T20:52:07.000Z",
->>>>>>> 92a28b35
         }
     ]
 }