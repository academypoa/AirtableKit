--- conflicted
+++ resolved
@@ -32,16 +32,8 @@
     /// The resource (table, record, attachment) doesn't exist.
     case notFound
     
-<<<<<<< HEAD
-    /// A date object could not be properly decoded
-    case dateDecodingError(String)
-    
-    /// The response received is not a valid JSON.
-    case invalidResponse(Data)
-=======
     /// The payload sent was bigger than what the Airtable API supports.
     case requestEntityTooLarge
->>>>>>> 138aec76
     
     /// The data sent is invalid (e.g. fails validations present on the base).
     ///
@@ -74,17 +66,7 @@
     public var localizedDescription: String {
         switch self {
         case let .missingRequiredFields(fields):
-<<<<<<< HEAD
-            return "missing required fields: \(fields)"
-        case let .dateDecodingError(value):
-            return "date does not have the expected format \(value)"
-        case .notFound:
-            return "the requested resource could not be found"
-        case let .invalidResponse(data):
-            return "response is not a valid JSON: \(String(data: data, encoding: .utf8) ?? "<not utf8-encoded>")"
-=======
             return "Missing required fields: \(fields)."
->>>>>>> 138aec76
         case let .invalidParameters(operation, parameters):
             return """
             The provided parameters are not valid for the requested operation:
